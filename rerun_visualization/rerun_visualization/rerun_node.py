from typing import Set
from enum import Enum
import rclpy
from rclpy.node import Node
from rclpy.qos import QoSDurabilityPolicy, QoSReliabilityPolicy
from rclpy.qos import QoSProfile
from rclpy.time import Time, Duration

import numpy as np
from numpy.lib.recfunctions import structured_to_unstructured
import copy
import matplotlib

import rerun as rr

from rerun_visualization.urdf import make_urdf_logger

from tf2_ros import TransformException, LookupException, ConnectivityException
from tf2_ros.buffer import Buffer
from tf2_ros.transform_listener import TransformListener

import laser_geometry
from sensor_msgs_py import point_cloud2

import cv2

class LidarVisualizationOption(Enum):
    Lines = 1
    Colour = 2

class RerunNode(Node):
    def __init__(self, lidar_visualization_option=LidarVisualizationOption.Colour):
        super().__init__("rerun")

        qos_profile = QoSProfile(depth=10)
        qos_profile.reliability = QoSReliabilityPolicy.BEST_EFFORT
        qos_profile.durability = QoSDurabilityPolicy.VOLATILE
        self.qos_profile = qos_profile

        self.joint_path_map = {}

        self.tf_buffer = Buffer()
        self.tf_listener = TransformListener(self.tf_buffer, self)

        self.laser_proj = laser_geometry.laser_geometry.LaserProjection()
        self.lidar_visualization_option=lidar_visualization_option

    def auto_subscribe(self, topics: Set[str] = set()):
        for topic_name, topic_type in self.get_topic_names_and_types():
            topic_type = topic_type[0]
            print(f"topic_name: {topic_name}\ttopic_type: {topic_type}")
            if topic_name not in topics:
                continue

            match topic_type:
                case "sensor_msgs/msg/LaserScan":
                    from sensor_msgs.msg import LaserScan

                    topic_type = LaserScan
                    topic_callback = lambda x, topic_name=copy.deepcopy(topic_name): self.laserscan_callback(x, topic_name)
                case "trajectory_msgs/msg/JointTrajectory":
                    from trajectory_msgs.msg import JointTrajectory

                    topic_type = JointTrajectory
                    topic_callback = lambda x, topic_name=copy.deepcopy(topic_name): self.joint_trajectory_callback(
                        x, topic_name
                    )
                case "nav_msgs/msg/Odometry":
                    from nav_msgs.msg import Odometry

                    topic_type = Odometry
                    topic_callback = lambda x, topic_name=copy.deepcopy(topic_name): self.odometry_callback(x, topic_name)
                case "sensor_msgs/msg/PointCloud2":
                    from sensor_msgs.msg import PointCloud2

                    topic_type = PointCloud2
                    topic_callback = lambda x, topic_name=copy.deepcopy(topic_name): self.point_cloud_callback(x, topic_name)
                case "sensor_msgs/msg/Image":
                    from sensor_msgs.msg import Image

                    topic_type = Image
                    topic_callback = lambda x, topic_name=copy.deepcopy(topic_name): self.image_callback(x, topic_name)
                case "sensor_msgs/msg/CompressedImage":
                    from sensor_msgs.msg import Image

                    topic_type = Image
                    topic_callback = lambda x, topic_name=copy.deepcopy(topic_name): self.image_callback(x, topic_name)
                case "nav_msgs/msg/OccupancyGrid":
                    from nav_msgs.msg import OccupancyGrid
                    
                    topic_type = OccupancyGrid
                    topic_callback = lambda x, topic_name=copy.deepcopy(topic_name): self.map_callback(x, topic_name)
                case _:
                    print(f"topic {topic_type} not configured")
                    continue

            print(f"subscribing to topic: {topic_name}, type: {topic_type}")
            self.create_subscription(
                topic_type,
                topic_name,
                topic_callback,
                self.qos_profile,
            )

    def load_urdf(self, urdf_path: str):
        self.urdf_logger = make_urdf_logger(urdf_path)
        self.joint_path_map = self.urdf_logger.get_joint_path_map()
        self.urdf_logger.log()

    def joint_trajectory_callback(self, msg, topic_name):
        def log_joint(joint_name, joint_angle):
            transform = rr.Transform3D(
                rotation=rr.datatypes.RotationAxisAngle(
                    angle=rr.datatypes.Angle(joint_angle)
                ),
            )
            rr.log(joint_name, transform)

        def log_urdf_joint(rerun_path, joint, origin, rotation):
            transform = rr.Transform3D(
                # translation=origin - joint.origin.xyz,
                # translation=origin + joint.origin.xyz,
                translation=origin,
                # translation=np.array(joint.origin.xyz) - origin,
                # rotation=rr.datatypes.RotationAxisAngle(
                #    axis=joint.axis, angle=rr.datatypes.Angle(joint_angle)
                # ),
                rotation=rotation,
            )
            rr.log(rerun_path, transform)

        for joint_name, joint_angle in list(
            zip(msg.joint_names, msg.points[0].positions)
        ):
            urdf_joint_data = self.joint_path_map.get(joint_name)
            if urdf_joint_data is None:
                log_joint(joint_name, joint_angle)
            else:
                try:
                    splitted_joint_name = joint_name.split("_")
                    target_frame = splitted_joint_name[0]
                    if target_frame == "base":
                        target_frame = "base_link"
                    source_frame = splitted_joint_name[1]
                    transform_stamped = self.tf_buffer.lookup_transform(
                        target_frame=target_frame,
                        source_frame=source_frame,
                        time=rclpy.time.Time(),
                    )
                    transform = transform_stamped.transform
                    translation = transform.translation
                    origin = np.array([translation.x, translation.y, translation.z])
                    rotation = transform.rotation
                    rotation = np.array(
                        [rotation.x, rotation.y, rotation.z, rotation.w]
                    )

                except (LookupException, ConnectivityException) as ex:
                    self.get_logger().info(
                        f"Could not transform {source_frame} to {target_frame}: {ex}"
                    )
                    origin = np.zeros(3)
                    rotation = np.zeros((4, 4))

                log_urdf_joint(*urdf_joint_data, origin, rotation)

    def laserscan_callback(self, msg, topic_name):
        ranges = np.array(msg.ranges)
        lin_space = np.linspace(msg.angle_min, msg.angle_max, len(msg.ranges))

        x_values_1 = np.cos(lin_space) * msg.range_min
        y_values_1 = np.sin(lin_space) * msg.range_min
        x_values_2 = np.cos(lin_space) * ranges
        y_values_2 = np.sin(lin_space) * ranges

        match self.lidar_visualization_option:
            case LidarVisualizationOption.Lines:
                line_points = np.vstack([y_values_1, x_values_1, y_values_2, x_values_2])
                lines = line_points.T.reshape(len(ranges), 2, 2)
                lines = rr.LineStrips2D(lines)

                rr.log(topic_name, lines)
            case LidarVisualizationOption.Colour: 
                cmap = matplotlib.colormaps["turbo_r"]
                norm = matplotlib.colors.Normalize(vmin=msg.range_min, vmax=msg.range_max)

                points = np.vstack((y_values_2, x_values_2)).T
                point_distances = np.linalg.norm(points, axis=1)
                point_colors = cmap(norm(point_distances))

                rr.log(topic_name, rr.Points2D(points, colors=point_colors))

    def odometry_callback(self, msg, topic_name):
        pose = msg.pose.pose
        position = pose.position
        orientation = pose.orientation

        translation = np.array([position.x, position.y, position.z])
        rotation = np.array(
            [orientation.x, orientation.y, orientation.z, orientation.w]
        )

        self._odometry_translation = translation
        self._odometry_rotation = rotation

        rr.log(topic_name, rr.Points3D([translation]))

    def depth_image_callback(self, img, topic_name) -> None:
        time = Time.from_msg(img.header.stamp)
        rr.set_time_nanos("ros_time", time.nanoseconds)

        # Convert the ROS image message to a CV image
        cv_image = self.cv_bridge.imgmsg_to_cv2(img, "passthrough")

        rr.log(topic_name, rr.DepthImage(cv_image))

    def image_callback(self, img, topic_name) -> None:
        time = Time.from_msg(img.header.stamp)
        rr.set_time_nanos("ros_time", time.nanoseconds)

        # Convert the ROS image message to a CV image
        cv_image = self.cv_bridge.imgmsg_to_cv2(img, "passthrough")

        if "UC" in img.encoding or "FC" in img.encoding:
            return rr.log(topic_name, rr.DepthImage(cv_image))

        # Check if the image encoding is YUYV
        if img.encoding == "yuyv":
            # Convert YUYV to RGB
            cv_image = cv2.cvtColor(cv_image, cv2.COLOR_YUV2RGB_YUYV)
        elif img.encoding in ["yuv422_yuy2", "yuy2", "yuv422"]:
            # Convert YUV422 (YUY2) to RGB
            cv_image = cv2.cvtColor(cv_image, cv2.COLOR_YUV2RGB_YUY2)
        elif img.encoding == "mono8":
            # Handle single channel (grayscale) images
            cv_image = cv2.cvtColor(cv_image, cv2.COLOR_GRAY2RGB)
        # add more image encodings here
        else:
            raise ValueError(f"Unexpected image encoding: {img.encoding}. Please add it to the image_callback method.")

        rr.log(topic_name, rr.Image(cv_image))

    def point_cloud_callback(self, points, topic_name) -> None:
        # print("pointing at cloudss")
        # print("Header:", points.header)
        # print("Height:", points.height)
        # print("Width:", points.width)
        print("Fields:", points.fields)
        # print("Is Big Endian:", points.is_bigendian)
        # print("Point Step:", points.point_step)
        # print("Row Step:", points.row_step)
        # print("Is Dense:", points.is_dense)
        # print("Data Length:", len(points.data))
        # print("Data:", points.data[:20])

        pts = point_cloud2.read_points(
            points, field_names=["x", "y", "z"], skip_nans=True
        )

        pts = structured_to_unstructured(pts)

        if "rgb" in [x.name for x in points.fields]:
            points.fields = [
                PointField(name="r", offset=16, datatype=PointField.UINT8, count=1),
                PointField(name="g", offset=17, datatype=PointField.UINT8, count=1),
                PointField(name="b", offset=18, datatype=PointField.UINT8, count=1),
            ]
            colors = point_cloud2.read_points(
                points, field_names=["r", "g", "b"], skip_nans=True
            )
            colors = structured_to_unstructured(colors)
            rr.log(topic_name, rr.Points3D(pts, colors=colors))

        else:
            # Log points once rigidly under robot/camera/points. This is a robot-centric
            # view of the world.
            rr.log(topic_name, rr.Points3D(pts))

     def map_callback(self, msg, topic_name):
        image_data = np.ones((msg.info.height, msg.info.width, 3), dtype=np.uint8)

        transform = self.tf_buffer.lookup_transform("map", "base_footprint", Time(), timeout=Duration(seconds=10))

        for row in range(msg.info.height):
            for col in range(msg.info.width):
                value = msg.data[row * msg.info.width + col]
                if value == -1:
                    # image_data[row, col] = [255, 0, 0]  # Red for -1
                    image_data[row, col] = [0, 0, 0]
                else:
                    # Interpolate between black and white based on value
                    intensity = int((value / 100) * 255)
                    image_data[row, col] = [intensity, intensity, intensity]

        # Convert the occupancy grid image to grayscale
        gray_image = cv2.cvtColor(image_data, cv2.COLOR_BGR2GRAY)

        # Apply Canny edge detection to the grayscale image
        edges = cv2.Canny(gray_image, 100, 200)

        # Apply Hough line transform to detect lines in the image
        # lines = cv2.HoughLines(edges, 1, np.pi / 180, threshold=80)

        # edged = image_data.copy()

        # # Draw the detected lines on the original image
        # if lines is not None:
        #     for line in lines:
        #         rho, theta, *_ = line[0]
        #         a = np.cos(theta)
        #         b = np.sin(theta)
        #         x0 = a * rho
        #         y0 = b * rho
        #         x1 = int(x0 + 1000 * (-b))
        #         y1 = int(y0 + 1000 * (a))
        #         x2 = int(x0 - 1000 * (-b))
        #         y2 = int(y0 - 1000 * (a))
        #         cv2.line(edged, (x1, y1), (x2, y2), (0, 0, 255), 2)

        # Apply Hough pobabilistic line transform to detect lines in the image
        lines = cv2.HoughLinesP(edges, 1, np.pi / 180, threshold=60, minLineLength=10, maxLineGap=10)

        def distance_to_line(point, line):
            x1, y1, x2, y2 = line
            x0, y0 = point
            return np.abs((y2 - y1) * x0 - (x2 - x1) * y0 + x2 * y1 - y2 * x1) / np.sqrt((y2 - y1) ** 2 + (x2 - x1) ** 2)

        def distance_to_point(point1, point2):
            x1, y1 = point1
            x2, y2 = point2
            return np.sqrt((x2 - x1) ** 2 + (y2 - y1) ** 2)

        LINE_MERGE_THRESHOLD = 20

        def lines_mergeable(line1, line2):
            x1, y1, x2, y2 = line1[0]
            x3, y3, x4, y4 = line2[0]

            slope1 = (y2 - y1) / (x2 - x1) if x2 - x1 != 0 else 0
            slope2 = (y4 - y3) / (x4 - x3) if x4 - x3 != 0 else 0
            return  (
                        abs(slope1 - slope2) < 0.5 or 
                        distance_to_line((x1, y1), (x3, y3, x4, y4)) < LINE_MERGE_THRESHOLD and
                        distance_to_line((x2, y2), (x3, y3, x4, y4)) < LINE_MERGE_THRESHOLD
                    ) \
                    and \
                    (
                        distance_to_point((x1, y1), (x3, y3)) < LINE_MERGE_THRESHOLD or
                        distance_to_point((x1, y1), (x4, y4)) < LINE_MERGE_THRESHOLD or
                        distance_to_point((x2, y2), (x3, y3)) < LINE_MERGE_THRESHOLD or
                        distance_to_point((x2, y2), (x4, y4)) < LINE_MERGE_THRESHOLD
                    )

        def merge_lines(line1, line2):
            x1, y1, x2, y2 = line1[0]
            x3, y3, x4, y4 = line2[0]
            all_points = [(x1, y1), (x2, y2), (x3, y3), (x4, y4)]
            all_points.sort(key=lambda point: (point[0], point[1]))
            return [[all_points[0][0], all_points[0][1], all_points[-1][0], all_points[-1][1]]]

        filtered_lines = lines.tolist() if lines is not None else []
            
        # Modify the lines to go from left to right
        for i, line in enumerate(filtered_lines):
            x1, y1, x2, y2 = line[0]
            if x1 > x2:
                filtered_lines[i] = [[x2, y2, x1, y1]]

        # Sort the lines by length
        filtered_lines.sort(key=lambda line: distance_to_point((line[0][0], line[0][1]), (line[0][2], line[0][3])))

        for i in range(0, len(filtered_lines)):
            for j in range(i + 1, len(filtered_lines)):
                if j >= len(filtered_lines):
                    break
                line1 = filtered_lines[i]
                line2 = filtered_lines[j]
                if line1 is not line2:
                    x1, y1, x2, y2 = line1[0]
                    x3, y3, x4, y4 = line2[0]
                    if lines_mergeable(line1, line2):
                        filtered_lines[i] = merge_lines(line1, line2)
                        filtered_lines.remove(line2)
                        j -= 1

        edged = image_data.copy()

        # Draw the detected lines on the original image
        if lines is not None:
            for line in lines:
                x1, y1, x2, y2 = line[0]
                cv2.line(edged, (x1, y1), (x2, y2), (0, 0, 255), 2)

        edged_filtered = image_data.copy()

        for line in filtered_lines:
            x1, y1, x2, y2 = line[0]
            cv2.line(edged_filtered, (x1, y1), (x2, y2), (255, 0, 0), 2)


        map_origin = np.array([msg.info.origin.position.x, msg.info.origin.position.y, msg.info.origin.position.z])
        # Calculate the position of the robot in the occupancy grid
        robot_position = np.array([transform.transform.translation.x, transform.transform.translation.y, transform.transform.translation.z])
        map_resolution = msg.info.resolution
        map_origin = np.array([msg.info.origin.position.x, msg.info.origin.position.y, 0])
        map_position = (robot_position - map_origin) / map_resolution

        # Draw a circle on the occupancy grid image at the robot's position
        cv2.circle(image_data, (int(map_position[0]), int(map_position[1])), 5, (0, 255, 0), -1)
        cv2.circle(edged, (int(map_position[0]), int(map_position[1])), 5, (0, 255, 0), -1)
        cv2.circle(edged_filtered, (int(map_position[0]), int(map_position[1])), 5, (0, 255, 0), -1)

        rr.log(
            f"{topic_name}/occupancy",
            rr.Image(image_data),
        )

        rr.log(
            f"{topic_name}/occupancy_with_edges",
            rr.Image(edges),
        )

        rr.log(
            f"{topic_name}/occupancy_with_lines",
            rr.Image(edged),
        )

        rr.log(
            f"{topic_name}/occupancy_with_lines_filtered",
            rr.Image(edged_filtered),
        )

        def construct_mesh(lines):
            vertices = []
            indices = []
            for line in lines:
                x1, y1, x2, y2 = line[0]

                # Scale the line coordinates based on the map resolution
                x1 *= map_resolution
                y1 *= map_resolution
                x2 *= map_resolution
                y2 *= map_resolution

                x1 += map_origin[0]
                y1 += map_origin[1]
                x2 += map_origin[0]
                y2 += map_origin[1]

                # Add vertices
                vertices.append([x1, y1, 0])
                vertices.append([x1, y1, 0.25])
                vertices.append([x2, y2, 0])
                vertices.append([x2, y2, 0.25])
                # Add indices
                indices.append(len(vertices) - 4)
                indices.append(len(vertices) - 3)
                indices.append(len(vertices) - 2)
                indices.append(len(vertices) - 3)
                indices.append(len(vertices) - 2)
                indices.append(len(vertices) - 1)

            return rr.Mesh3D(
                vertex_positions=vertices,
                triangle_indices=indices
            )

        mesh = construct_mesh(filtered_lines)
        rr.log(
            f"{topic_name}/occupancy_mesh",
            mesh,
        )

        v_pos = [
            [-1, -1, 0],
            [1, -1, 0],
            [-1, 1, 0],
            [1, 1, 0]
        ]

<<<<<<< HEAD
        scale = msg.info.height / msg.info.width * 1 / msg.info.resolution + msg.info.resolution * 10
        scaled_v_pos = [
            [
                p[0] * scale * msg.info.width / msg.info.height + msg.info.origin.position.x,
                p[1] * scale + msg.info.origin.position.y,
                p[2] * scale + msg.info.origin.position.z,
=======
        # Scale the vertex positions
        scaled_v_pos = [
            [
                p[0] * 8 * msg.info.width / msg.info.height + msg.info.origin.position.x * map_resolution,
                p[1] * 8 + msg.info.origin.position.y * map_resolution,
                p[2] * 8 + msg.info.origin.position.z * map_resolution,
>>>>>>> b5d379dc
            ]
        for p in v_pos]

        # Log the image_data on a quad
        rr.log(
            f"{topic_name}/occupancy_quad",
            rr.Mesh3D(
                vertex_positions=scaled_v_pos,
                triangle_indices=[
                    0, 1, 2,
                    1, 2, 3
                ],
                vertex_texcoords=[
                    [0, 0],
                    [1, 0],
                    [0, 1],
                    [1, 1]
                ],
                albedo_texture=image_data,
            )
        )

    def urdf_callback(self, urdf_msg, topic_name: str) -> None:
        """Log a URDF using `log_scene` from `rerun_urdf`."""
        urdf = rerun_urdf.load_urdf_from_msg(urdf_msg)

        # The turtlebot URDF appears to have scale set incorrectly for the camera-link
        # Although rviz loads it properly `yourdfpy` does not.
        # orig, _ = urdf.scene.graph.get("camera_link")
        # scale = trimesh.transformations.scale_matrix(0.00254)
        # urdf.scene.graph.update(frame_to="camera_link", matrix=orig.dot(scale))
        scaled = urdf.scene.scaled(1.0)

        rerun_urdf.log_scene(scene=scaled, node=urdf.base_link, path=topic_name, static=True)

def main(args=None):
    """This is just an example on how to use the RerunNode."""
    rr.init("pupper")
    rr.connect("10.0.8.104:9876")

    rclpy.init(args=args)

    topics_to_subscribe_to = {
        "/odom",
        "/tf",
        "/scan",
        "/joint_group_effort_controller/joint_trajectory",
        "/map"
    }
    rerun_node = RerunNode(lidar_visualization_option=LidarVisualizationOption.Colour)
    rerun_node.load_urdf(
        "/home/ubuntu/mini_pupper_ros_urdf/mini_pupper_description/urdf/mini_pupper_description.urdf"
    )
    rerun_node.auto_subscribe(topics=topics_to_subscribe_to)

    rclpy.spin(rerun_node)

    # Destroy the node explicitly
    # (optional - otherwise it will be done automatically
    # when the garbage collector destroys the node object)
    rerun_node.destroy_node()
    rclpy.shutdown()


if __name__ == "__main__":
    main()<|MERGE_RESOLUTION|>--- conflicted
+++ resolved
@@ -23,6 +23,10 @@
 from sensor_msgs_py import point_cloud2
 
 import cv2
+
+class LidarVisualizationOption(Enum):
+    Lines = 1
+    Colour = 2
 
 class LidarVisualizationOption(Enum):
     Lines = 1
@@ -478,21 +482,12 @@
             [1, 1, 0]
         ]
 
-<<<<<<< HEAD
         scale = msg.info.height / msg.info.width * 1 / msg.info.resolution + msg.info.resolution * 10
         scaled_v_pos = [
             [
                 p[0] * scale * msg.info.width / msg.info.height + msg.info.origin.position.x,
                 p[1] * scale + msg.info.origin.position.y,
                 p[2] * scale + msg.info.origin.position.z,
-=======
-        # Scale the vertex positions
-        scaled_v_pos = [
-            [
-                p[0] * 8 * msg.info.width / msg.info.height + msg.info.origin.position.x * map_resolution,
-                p[1] * 8 + msg.info.origin.position.y * map_resolution,
-                p[2] * 8 + msg.info.origin.position.z * map_resolution,
->>>>>>> b5d379dc
             ]
         for p in v_pos]
 
